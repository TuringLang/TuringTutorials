---
title: Bayesian Estimation of Differential Equations
permalink: /:collection/:name/
redirect_from: tutorials/10-bayesiandiffeq/
---

Most of the scientific community deals with the basic problem of trying to mathematically model the reality around them and this often involves dynamical systems. The general trend to model these complex dynamical systems is through the use of differential equations. Differential equation models often have non-measurable parameters. The popular “forward-problem” of simulation consists of solving the differential equations for a given set of parameters, the “inverse problem” to simulation, known as parameter estimation, is the process of utilizing data to determine these model parameters. Bayesian inference provides a robust approach to parameter estimation with quantified uncertainty.

```julia
using Turing, Distributions, DifferentialEquations

# Import MCMCChain, Plots, and StatsPlots for visualizations and diagnostics.
using MCMCChains, Plots, StatsPlots

# Set a seed for reproducibility.
using Random
Random.seed!(14);
```

## The Lotka-Volterra Model

The Lotka–Volterra equations, also known as the predator–prey equations, are a pair of first-order nonlinear differential equations, frequently used to describe the dynamics of biological systems in which two species interact, one as a predator and the other as prey. The populations change through time according to the pair of equations:

$$\frac{dx}{dt} = (\alpha - \beta y)x$$

$$\frac{dy}{dt} = (\delta x - \gamma)y$$

```julia
function lotka_volterra(du, u, p, t)
    x, y = u
    α, β, γ, δ = p
    du[1] = (α - β * y)x # dx =
    return du[2] = (δ * x - γ)y # dy =
end
p = [1.5, 1.0, 3.0, 1.0]
u0 = [1.0, 1.0]
prob1 = ODEProblem(lotka_volterra, u0, (0.0, 10.0), p)
sol = solve(prob1, Tsit5())
plot(sol)
```

We'll generate the data to use for the parameter estimation from simulation.
With the `saveat` [argument](https://docs.sciml.ai/latest/basics/common_solver_opts/) we specify that the solution is stored only at `0.1` time units. To make the data look more realistic, we add random noise using the function `randn`.

```julia
sol1 = solve(prob1, Tsit5(); saveat=0.1)
odedata = Array(sol1) + 0.8 * randn(size(Array(sol1)))
plot(sol1; alpha=0.3, legend=false);
scatter!(sol1.t, odedata');
```

## Direct Handling of Bayesian Estimation with Turing

Previously, functions in Turing and DifferentialEquations were not inter-composable, so Bayesian inference of differential equations needed to be handled by another package called [DiffEqBayes.jl](https://github.com/SciML/DiffEqBayes.jl) (note that DiffEqBayes works also with CmdStan.jl, Turing.jl, DynamicHMC.jl and ApproxBayes.jl - see the [DiffEqBayes docs](https://docs.sciml.ai/latest/analysis/parameter_estimation/#Bayesian-Methods-1) for more info).

From now on however, Turing and DifferentialEquations are completely composable and we can write of the differential equation inside a Turing `@model` and it will just work. Therefore, we can rewrite the Lotka Volterra parameter estimation problem with a Turing `@model` interface as below:

```julia
Turing.setadbackend(:forwarddiff)

@model function fitlv(data, prob1)
    σ ~ InverseGamma(2, 3) # ~ is the tilde character
    α ~ truncated(Normal(1.5, 0.5), 0.5, 2.5)
    β ~ truncated(Normal(1.2, 0.5), 0, 2)
    γ ~ truncated(Normal(3.0, 0.5), 1, 4)
    δ ~ truncated(Normal(1.0, 0.5), 0, 2)

    p = [α, β, γ, δ]
    prob = remake(prob1; p=p)
    predicted = solve(prob, Tsit5(); saveat=0.1)

    for i in 1:length(predicted)
        data[:, i] ~ MvNormal(predicted[i], σ)
    end
end

model = fitlv(odedata, prob1)

# This next command runs 3 independent chains without using multithreading.
chain = mapreduce(c -> sample(model, NUTS(0.65), 1000), chainscat, 1:3)
```

The estimated parameters are close to the desired parameter values. We can also check that the chains have converged in the plot.

```julia
plot(chain)
```

### Data retrodiction

In Bayesian analysis it is often useful to retrodict the data, i.e. generate simulated data using samples from the posterior distribution, and compare to the original data (see for instance section 3.3.2 - model checking of McElreath's book "Statistical Rethinking"). Here, we solve again the ODE using the output in `chain`, for 300 randomly picked posterior samples. We plot this ensemble of solutions to check if the solution resembles the data.

```julia
pl = scatter(sol1.t, odedata');
```

```julia
chain_array = Array(chain)
for k in 1:300
    resol = solve(remake(prob1; p=chain_array[rand(1:1500), 1:4]), Tsit5(); saveat=0.1)
    plot!(resol; alpha=0.1, color="#BBBBBB", legend=false)
end
# display(pl)
plot!(sol1; w=1, legend=false)
```

In the plot above, the 300 retrodicted time courses from the posterior are plotted in gray, and the original data are the blue and red dots, and the solution that was used to generate the data are the green and purple lines. We can see that, even though we added quite a bit of noise to the data (see dot plot above), the posterior distribution reproduces quite accurately the "true" ODE solution.

## Lokta Volterra with missing predator data

Thanks to the known structure of the problem, encoded by the Lokta-Volterra ODEs, one can also fit a model with incomplete data - even without any data for one of the two variables. For instance, let's suppose you have observations for the prey only, but none for the predator. We test this case by fitting the model only to the $$y$$ variable of the system, without providing any data for $$x$$:

```julia
@model function fitlv2(data, prob1) # data should be a Vector
    σ ~ InverseGamma(2, 3) # ~ is the tilde character
    α ~ truncated(Normal(1.5, 0.5), 0.5, 2.5)
    β ~ truncated(Normal(1.2, 0.5), 0, 2)
    γ ~ truncated(Normal(3.0, 0.5), 1, 4)
    δ ~ truncated(Normal(1.0, 0.5), 0, 2)

    p = [α, β, γ, δ]
    prob = remake(prob1; p=p)
    predicted = solve(prob, Tsit5(); saveat=0.1)

    for i in 1:length(predicted)
        data[i] ~ Normal(predicted[i][2], σ) # predicted[i][2] is the data for y - a scalar, so we use Normal instead of MvNormal
    end
end

model2 = fitlv2(odedata[2, :], prob1)
```

Here we use the multithreading functionality [available](https://turing.ml/dev/docs/using-turing/guide#multithreaded-sampling) in Turing.jl to sample 3 independent chains

```julia
Threads.nthreads()
```

```julia
# This next command runs 3 independent chains with multithreading.
chain2 = sample(model2, NUTS(0.45), MCMCThreads(), 5000, 3; progress=false)
```

```julia
pl = scatter(sol1.t, odedata');
chain_array2 = Array(chain2)
for k in 1:300
    resol = solve(remake(prob1; p=chain_array2[rand(1:12000), 1:4]), Tsit5(); saveat=0.1)
    # Note that due to a bug in AxisArray, the variables from the chain will be returned always in
    # the order it is stored in the array, not by the specified order in the call - :α, :β, :γ, :δ
    plot!(resol; alpha=0.1, color="#BBBBBB", legend=false)
end
#display(pl)
plot!(sol1; w=1, legend=false)
```

Note that here, the data values of $$x$$ (blue dots) were not given to the model! Yet, the model could predict the values of $$x$$ relatively accurately, albeit with a wider distribution of solutions, reflecting the greater uncertainty in the prediction of the $$x$$ values.

## Inference of Delay Differential Equations

Here we show an example of inference with another type of differential equation: a Delay Differential Equation (DDE). A DDE is an DE system where derivatives are function of values at an earlier point in time. This is useful to model a delayed effect, like incubation time of a virus for instance.

For this, we will define a [`DDEProblem`](https://diffeq.sciml.ai/stable/tutorials/dde_example/), from the package DifferentialEquations.jl.

Here is a delayed version of the lokta voltera system:

$$\frac{dx}{dt} = \alpha x(t-\tau) - \beta y(t) x(t)$$

$$\frac{dy}{dt} = - \gamma y(t) + \delta x(t) y(t) $$

Where $$x(t-\tau)$$ is the variable $$x$$ at an earlier time point. We specify the delayed variable with a function `h(p, t)`, as described in the [DDE example](https://diffeq.sciml.ai/stable/tutorials/dde_example/).

```julia
function delay_lotka_volterra(du, u, h, p, t)
    x, y = u
    α, β, γ, δ = p
    du[1] = α * h(p, t - 1; idxs=1) - β * x * y
    du[2] = -γ * y + δ * x * y
    return nothing
end

p = (1.5, 1.0, 3.0, 1.0)
u0 = [1.0; 1.0]
tspan = (0.0, 10.0)
h(p, t; idxs::Int) = 1.0
prob1 = DDEProblem(delay_lotka_volterra, u0, h, tspan, p)
```

```julia
sol = solve(prob1; saveat=0.1)
ddedata = Array(sol)
ddedata = ddedata + 0.5 * randn(size(ddedata))
```

Plot the data:

```julia
scatter(sol.t, ddedata');
plot!(sol);
```

Now we define and run the Turing model.

```julia
Turing.setadbackend(:forwarddiff)
@model function fitlv(data, prob1)
    σ ~ InverseGamma(2, 3)
    α ~ Truncated(Normal(1.5, 0.5), 0.5, 2.5)
    β ~ Truncated(Normal(1.2, 0.5), 0, 2)
    γ ~ Truncated(Normal(3.0, 0.5), 1, 4)
    δ ~ Truncated(Normal(1.0, 0.5), 0, 2)

    p = [α, β, γ, δ]

    #prob = DDEProblem(delay_lotka_volterra,u0,_h,tspan,p)
    prob = remake(prob1; p=p)
    predicted = solve(prob; saveat=0.1)
    for i in 1:length(predicted)
        data[:, i] ~ MvNormal(predicted[i], σ)
    end
end;
model = fitlv(ddedata, prob1)
```

Then we draw samples using multithreading; this time, we draw 3 independent chains in parallel using `MCMCThreads`.

```julia
chain = sample(model, NUTS(0.65), MCMCThreads(), 300, 3; progress=true)
plot(chain)
```

Finally, we select a 100 sets of parameters from the first chain and plot solutions.

```julia
chain
```

```julia
pl = scatter(sol.t, ddedata')
chain_array = Array(chain)
for k in 1:100
    resol = solve(remake(prob1; p=chain_array[rand(1:450), 1:4]), Tsit5(); saveat=0.1)
    # Note that due to a bug in AxisArray, the variables from the chain will be returned always in
    # the order it is stored in the array, not by the specified order in the call - :α, :β, :γ, :δ

    plot!(resol; alpha=0.1, color="#BBBBBB", legend=false)
end
#display(pl)
plot!(sol)
```

Here again, the dots is the data fed to the model, the continuous colored line is the "true" solution, and the gray lines are solutions from the posterior. The fit is pretty good even though the data was quite noisy to start.

## Scaling to Large Models: Adjoint Sensitivities

DifferentialEquations.jl's efficiency for large stiff models has been shown in multiple [benchmarks](https://github.com/SciML/DiffEqBenchmarks.jl). To learn more about how to optimize solving performance for stiff problems you can take a look at the [docs](https://docs.sciml.ai/latest/tutorials/advanced_ode_example/).

[Sensitivity analysis](https://docs.sciml.ai/latest/analysis/sensitivity/), or automatic differentiation (AD) of the solver, is provided by the DiffEq suite. The model sensitivities are the derivatives of the solution $$u(t)$$ with respect to the parameters. Specifically, the local sensitivity of the solution to a parameter is defined by how much the solution would change by changes in the parameter. Sensitivity analysis provides a cheap way to calculate the gradient of the solution which can be used in parameter estimation and other optimization tasks.

The AD ecosystem in Julia allows you to switch between forward mode, reverse mode, source to source and other choices of AD and have it work with any Julia code. For a user to make use of this within [SciML](https://sciml.ai), [high level interactions in `solve`](https://docs.sciml.ai/latest/analysis/sensitivity/#High-Level-Interface:-sensealg-1) automatically plug into those AD systems to allow for choosing advanced sensitivity analysis (derivative calculation) [methods](https://docs.sciml.ai/latest/analysis/sensitivity/#Sensitivity-Algorithms-1).

More theoretical details on these methods can be found at: https://docs.sciml.ai/latest/extras/sensitivity_math/.

While these sensitivity analysis methods may seem complicated (and they are!), using them is dead simple. Here is a version of the Lotka-Volterra model with adjoints enabled.

All we had to do is switch the AD backend to one of the adjoint-compatible backends (ReverseDiff, Tracker, or Zygote) and boom the system takes over and we're using adjoint methods! Notice that on this model adjoints are slower. This is because adjoints have a higher overhead on small parameter models and we suggest only using these methods for models with around 100 parameters or more. For more details, see https://arxiv.org/abs/1812.01892.

```julia
using Zygote, DiffEqSensitivity
Turing.setadbackend(:zygote)
prob1 = ODEProblem(lotka_volterra, u0, (0.0, 10.0), p)
```

```julia
@model function fitlv(data, prob)
    σ ~ InverseGamma(2, 3)
    α ~ truncated(Normal(1.5, 0.5), 0.5, 2.5)
    β ~ truncated(Normal(1.2, 0.5), 0, 2)
    γ ~ truncated(Normal(3.0, 0.5), 1, 4)
    δ ~ truncated(Normal(1.0, 0.5), 0, 2)
    p = [α, β, γ, δ]
    prob = remake(prob; p=p)

    predicted = solve(prob; saveat=0.1)
    for i in 1:length(predicted)
        data[:, i] ~ MvNormal(predicted[i], σ)
    end
end;
model = fitlv(odedata, prob1)
chain = sample(model, NUTS(0.65), 1000)
```

Now we can exercise control of the sensitivity analysis method that is used by using the `sensealg` keyword argument. Let's choose the `InterpolatingAdjoint` from the available AD [methods](https://docs.sciml.ai/latest/analysis/sensitivity/#Sensitivity-Algorithms-1) and enable a compiled ReverseDiff vector-Jacobian product:

```julia
@model function fitlv(data, prob)
    σ ~ InverseGamma(2, 3)
    α ~ truncated(Normal(1.5, 0.5), 0.5, 2.5)
    β ~ truncated(Normal(1.2, 0.5), 0, 2)
    γ ~ truncated(Normal(3.0, 0.5), 1, 4)
    δ ~ truncated(Normal(1.0, 0.5), 0, 2)
    p = [α, β, γ, δ]
    prob = remake(prob; p=p)
    predicted = solve(
        prob; saveat=0.1, sensealg=InterpolatingAdjoint(; autojacvec=ReverseDiffVJP(true))
    )
    for i in 1:length(predicted)
        data[:, i] ~ MvNormal(predicted[i], σ)
    end
end;
model = fitlv(odedata, prob1)
@time chain = sample(model, NUTS(0.65), 1000)
```

For more examples of adjoint usage on large parameter models, consult the [DiffEqFlux documentation](https://diffeqflux.sciml.ai/dev/).

## Inference of a Stochastic Differential Equation

A Stochastic Differential Equation ([SDE](https://diffeq.sciml.ai/stable/tutorials/sde_example/)) is a differential equation that has a stochastic (noise) term in the expression of the derivatives. Here we fit a Stochastic version of the Lokta-Volterra system.

We use a quasi-likelihood approach in which all trajectories of a solution are compared instead of a reduction such as mean, this increases the robustness of fitting and makes the likelihood more identifiable. We use SOSRI to solve the equation. The NUTS sampler is a bit sensitive to the stochastic optimization since the gradient is then changing with every calculation, so we use NUTS with a target acceptance rate of `0.25`.

```julia
u0 = [1.0, 1.0]
tspan = (0.0, 10.0)
function multiplicative_noise!(du, u, p, t)
    x, y = u
    du[1] = p[5] * x
    return du[2] = p[6] * y
end
p = [1.5, 1.0, 3.0, 1.0, 0.1, 0.1]

function lotka_volterra!(du, u, p, t)
    x, y = u
    α, β, γ, δ = p
    du[1] = dx = α * x - β * x * y
    return du[2] = dy = δ * x * y - γ * y
end

prob_sde = SDEProblem(lotka_volterra!, multiplicative_noise!, u0, tspan, p)

ensembleprob = EnsembleProblem(prob_sde)
@time data = solve(ensembleprob, SOSRI(); saveat=0.1, trajectories=1000)
plot(EnsembleSummary(data))
```

```julia
Turing.setadbackend(:forwarddiff)
@model function fitlv(data, prob)
    σ ~ InverseGamma(2, 3)
    α ~ truncated(Normal(1.3, 0.5), 0.5, 2.5)
    β ~ truncated(Normal(1.2, 0.25), 0.5, 2)
    γ ~ truncated(Normal(3.2, 0.25), 2.2, 4.0)
    δ ~ truncated(Normal(1.2, 0.25), 0.5, 2.0)
    ϕ1 ~ truncated(Normal(0.12, 0.3), 0.05, 0.25)
    ϕ2 ~ truncated(Normal(0.12, 0.3), 0.05, 0.25)
    p = [α, β, γ, δ, ϕ1, ϕ2]
    prob = remake(prob; p=p)
    predicted = solve(prob, SOSRI(); saveat=0.1)

    if predicted.retcode != :Success
        Turing.acclogp!(_varinfo, -Inf)
    end
<<<<<<< HEAD
    for j in 1:length(data)
        for i in 1:length(predicted)
            data[j][i] ~ MvNormal(predicted[i], σ)
        end
=======
    for i = 1:length(predicted)
        data[:,i] ~ MvNormal(predicted[i], σ)
>>>>>>> 60c8b3ce
    end
end;
```

We use NUTS sampler with a low acceptance ratio and initial parameters since estimating the parameters of SDE with HMC poses a challenge. Probabilistic nature of the SDE solution makes the likelihood function noisy which poses a challenge for NUTS since the gradient is then changing with every calculation. SGHMC might be better suited to be used here.

```julia
<<<<<<< HEAD
model = fitlv(data, prob_sde)
chain = sample(model, NUTS(0.25), 5000; init_theta=[1.5, 1.3, 1.2, 2.7, 1.2, 0.12, 0.12])
=======
model = fitlv(odedata, prob_sde)
chain = sample(model, NUTS(0.25), 5000, init_theta = [1.5,1.3,1.2,2.7,1.2,0.12,0.12])
>>>>>>> 60c8b3ce
plot(chain)
```

```julia, echo=false, skip="notebook"
if isdefined(Main, :TuringTutorials)
    Main.TuringTutorials.tutorial_footer(WEAVE_ARGS[:folder], WEAVE_ARGS[:file])
end
```<|MERGE_RESOLUTION|>--- conflicted
+++ resolved
@@ -361,15 +361,9 @@
     if predicted.retcode != :Success
         Turing.acclogp!(_varinfo, -Inf)
     end
-<<<<<<< HEAD
-    for j in 1:length(data)
-        for i in 1:length(predicted)
-            data[j][i] ~ MvNormal(predicted[i], σ)
-        end
-=======
+
     for i = 1:length(predicted)
         data[:,i] ~ MvNormal(predicted[i], σ)
->>>>>>> 60c8b3ce
     end
 end;
 ```
@@ -377,13 +371,8 @@
 We use NUTS sampler with a low acceptance ratio and initial parameters since estimating the parameters of SDE with HMC poses a challenge. Probabilistic nature of the SDE solution makes the likelihood function noisy which poses a challenge for NUTS since the gradient is then changing with every calculation. SGHMC might be better suited to be used here.
 
 ```julia
-<<<<<<< HEAD
-model = fitlv(data, prob_sde)
+model = fitlv(odedata, prob_sde)
 chain = sample(model, NUTS(0.25), 5000; init_theta=[1.5, 1.3, 1.2, 2.7, 1.2, 0.12, 0.12])
-=======
-model = fitlv(odedata, prob_sde)
-chain = sample(model, NUTS(0.25), 5000, init_theta = [1.5,1.3,1.2,2.7,1.2,0.12,0.12])
->>>>>>> 60c8b3ce
 plot(chain)
 ```
 
