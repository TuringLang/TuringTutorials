---
title: Probabilistic Principal Component Analysis (p-PCA)
permalink: /:collection/:name/
weave_options:
  error : false
---

<<<<<<< HEAD
## Overview of PCA

Principal component analysis (PCA) is a fundamental technique to analyse and visualise data. It is an unsupervised learning method mainly used for dimensionality reduction.

For example, we have a feature matrix $\mathbf{A} \in \mathbb{R}^{m \times n}$, and we would like to extract $d$ principal components which captures most of the information from the original matrix but reside in low dimensions (i.e. $d < n$). The goal is to understand $\mathbf{A}$ through a lower dimensional subspace (e.g. two-dimensional subspace for visualisation convenience) spanned by the principal components.

In order to project the original data matrix into low dimensions, we need to find the principal directions where most of the variations of $\mathbf{A}$ lie in. Traditionally, this is implemented via [singular value decomposition (SVD)](https://en.wikipedia.org/wiki/Singular_value_decomposition) which provides a robust and accurate computational framework for decomposing matrix into products of rotation-scaling-rotation matrices, particularly for large datasets(see an illustration [here](https://intoli.com/blog/pca-and-svd/)):

$$
\mathbf{A}_{m \times n} =  \mathbf{U}_{m \times r} \times \boldsymbol{\Sigma}_{r \times r}  \times  \mathbf{V}^T_{r \times n}
$$

where $\Sigma_{r \times r}$ contains only $r$ (where $r<=min(m,n)$ is the rank of $A$) non-zero singular values of $\mathbf{A}$. If we pad $\Sigma$ with zeros and add arbitrary orthonormal columns to $U$ and $V$, we obtain the more compact form [1]:

$$
\mathbf{A}_{m \times n} = \mathbf{U}_{m \times m} \mathbf{\Sigma}_{m \times n} \mathbf{V}_{n \times n}^T
$$

where $U$ and $V$ are unitary matrices (i.e. with orthonormal columns). Such decomposition always exists for any matrix. Columns of $V$ are the principal directions/axes. Percentage of variations explained can be calculated using the ratios of singular values [3].

Here we take a probabilistic perspective. For more details and a mathematical derivation, we recommend Bishop's textbook (Christopher M. Bishop, Pattern Recognition and Machine Learning, 2006). The idea of proabilistic PCA is to find a latent variable $z$ that can be used to describe the hidden structure in a dataset [2]. Consider a data set $X={x_i}$ with $i=1,2,...,m$ data points, where each data point $x_i$ is n-dimensional (i.e. $x_i \in \mathcal{R}^n$). We aim to represent the original $n$ dimensional vector using a lower dimensional a latent variable $z_i \in \mathcal{R}^k$.

We first assume that each latent variable $z_i$ is normally distributed:
$$
z_i \sim \mathcal{N}(0, I)
$$
and the corresponding data point is generated via projection:
$$
x_i | z_i = \mathcal{N}(x_i | W z_i + \mu, \sigma^2 I)
$$
where the projection matrix $W_{n \times k}$ accommodates the principal axes. We are interested in inferring $W$, $\mu$ and $\sigma$.

Classical PCA is the specific case of probabilistic PCA when the covariance of the noise becomes infinitesimally small, i.e. $\sigma^2 → 0$. Probabilistic PCA generalizes classical PCA, this can be seen by marginalizing out the the latent variable.

## The gene expression example

=======
# Overview of PCA

Principal component analysis (PCA) is a fundamental technique to analyse and visualise data. <span style="color:green">It is an unsupervised learning method mainly used for dimensionality reduction. </span>.

For example, we have a feature matrix $\mathbf{A} \in \mathbb{R}^{m \times n}$, and we would like to extract $d$ principal components which captures most of the information from the matrix but reside in low dimensions (i.e. $d<n$). The aim is to  understand $\mathbf{A}$ through a lower dimensional subspace (e.g. two-dimensional subspace where visualisation is convenient) spanned by the principal components. Geometrically, [singular value decomposition (SVD)](https://en.wikipedia.org/wiki/Singular_value_decomposition) decomposes the action of $\mathbf{A}$ into rotation-scaling-rotation.

In order to do this, we need to find the principal directions where most of the variations of $\mathbf{A}$ aligns. This is can be achieved by decomposing $\mathbf{A}$. Traditionally, this is implemented via SVD which provides a robust and accurate computational framework for decomposing feature matrix, particularly for large datasets(see an illustration [here](https://intoli.com/blog/pca-and-svd/)):

$$
\mathbf{A} \in \mathbb{R}^{m \times n} =  \mathbf{U} \in \mathbb{R}^{m \times r} \boldsymbol{\Sigma} \in \mathbb{R}^{r \times r}  \mathbf{V}^T \in \mathbb{R}^{r \times n}
$$

where $\Sigma_{d \times d}$ contains only $r$ (where $r<=min(m,n)$ is the rank of $A$) non-zero singular values. If we pad $\Sigma$ with zeros and add arbitrary orthonormal columns to $U$ and $V$, we obtain the more compact  orm [1]:

$$
A_{m \times n} =  U_{m \times m} \Sigma_{m \times n}  V_{n \times n}^T
$$

where $U$ and $V$ are unitary matrices (i.e. with orthonormal columns). Such decomposition always exists for any complex matrix. columns of $V$ are the principal directions/axes. Percentage of variations explained can be calculated using the ratios of singular values.

Here we take a probabilistic perspective. For more details and a mathematical derivation, we recommend Bishop's textbook (Christopher M. Bishop, Pattern Recognition and Machine Learning, 2006). The idea of proabilistic PCA is to find a latent variable $z$ that can be used to describe the hidden structure in a dataset.

# The model [2]

Consider a data set $X={x_i}$  with $i=1,2,...,m$ data points, where each data point $x_i$ is n-dimensional (i.e. $x_i \in \mathematical{R}^n$). We aim to represent the original $n$ dimensional vector using a lower dimensional a latent variable $z_i \in \mathcal(R)^k$.

We first assume that each latent variable is normally distributed:
$$
z_i \sim \mathcal{N}(0, I)
$$
and the corresponding data point is generated via projection
$$
x_i | z_i = \mathcal{N}(x_i | W z_i + \mu, \sigma^2 I)
$$
where the projection matrix $W_{n \times k}$ are the principal axes. We are interested in inferring $W$, $\mu$ and $\sigma$.

Classical PCA is the specific case of probabilistic PCA when the covariance of the noise becomes infinitesimally small, i.e. $\sigma^2 → 0$. Probabilistic PCA generalizes classical PCA, this can be seen by marginalizing out the the latent variable.

## The geme expression example

>>>>>>> 682b5076
In the first example, we illustrate:

  - how to specify the probabilistic model and
  - how to perferform inference on $W$, $\mu$ and $\sigma$ using MCMC.

<<<<<<< HEAD
We use simulated gemnome data to demonstrate these. The simulation is inspired by biological measurement of
expression of genes in cells, and each cell is characterized by different gene features. While the human genome is (mostly) identical between all the cells in the body, there exist interesting differences in gene expression in different human tissues and disease conditions.
=======
We use synthetic, simulated gemnome data to demonstrate these. The simulation is inspired by biological measurement of
expression of genes in cells, for simplicity, there are two variables: cells and genes. While the human genome is (mostly) identical between all the cells in the body, there exist interesting differences in gene expression in different human tissues and disease conditions.
>>>>>>> 682b5076
One way to investigate certain diseases is to look at differences in gene expression in cells from patients and healthy controls (usually from the same tissue).

Usually, we can assume that the changes in gene expression only affect a subset of all genes (and these can be linked to diseases in some way).
One of the challenges for this kind of data is to explore the underlying structure, e.g. to make the connection between a certain state (healthy/disease) and gene expression.
This becomes difficult when the dimensions is very large (up to 20000 genes across 1000s of cells). So in order to find structure in this data, it is useful to project the data into a lower dimensional space.
<<<<<<< HEAD

Regardless of the biological background, the more abstract problem formulation is to project the data living in high-dimensional space onto a representation in lower-dimensional space where most of the variation is concentrated in the first few dimensions.
We use PCA to explore underlying structure or pattern which may not necessarily be obvious from looking at the raw data itself.

#### Step 1: configuration of dependencies

First, we import the dependencies used.
=======

Regardless of the biological background, the more abstract problem formulation is to project the data living in high-dimensional space onto a representation in lower-dimensional space where most of the variation is concentrated in the first few dimensions.
We use PCA to explore underlying structure or pattern which may not necessarily be obvious from looking at the raw data itself.

#### Step 1: configuration of dependencies

First, we define the dependencies used.
>>>>>>> 682b5076

```julia
using Turing
using LinearAlgebra

# Packages for visualization
using VegaLite, DataFrames, StatsPlots

# Import Fisher's iris example data set
using RDatasets

# Set a seed for reproducibility.
using Random
Random.seed!(1789);
```

<<<<<<< HEAD
All packages used across examples are placed here. You can install packages via `Using Pkg; Pkg.add("package_name")`.
=======
All packages used across examples are placed here. You can install packages via `Using Pkg; Pkg.add(package_name)`.
>>>>>>> 682b5076

Package usages:

> We use `DataFrames` for instantiating matrices, `LinearAlgebra` to perform matrix operations;
<<<<<<< HEAD
> `Turing` for model specification and MCMC sampling;
> `VegaLite` and `StatsPlots` for visualising the resutls.
> Further, in a later example, we retrieve the *Iris* dataset from `RDatasets`.
> As all examples involve the sampling, for reproducity purpose, we set fixed seed using the `Random` package.

#### Step 2: Data generation
=======
> `Turing` for model specification and sampling;
> `VegaLite` and `StatsPlots` for ploting the resutls.
> Further, in a later example, we retieeve the *Iris* dataset from `RDatasets`.
> As all examples involve the sampling, for reproducity purpose, we set fixed seed using the `Random` library.

#### Step 2: Synthetic data generation
>>>>>>> 682b5076

Here, we simulate the biological gene expression problem described earlier.
We simulate 60 cells, each cell has 9 gene features.
This is a simplified problem with only a few cells and genes for demonstration purpose, which is not comparable to the complexity in real-life (e.g. thousands of features for each individual).
Even so, spotting the structures or patterns in a 9-feature space would be a challenging task; it would be nice to reduce the dimentionality using p-PCA.

```julia
n_cells = 60
n_genes = 9
mu_1 = 10.0 * ones(n_genes ÷ 3)
mu_0 = zeros(n_genes ÷ 3)
S = I(n_genes ÷ 3)
mvn_0 = MvNormal(mu_0, S)
mvn_1 = MvNormal(mu_1, S)

# create a diagonal block like expression matrix, with some non-informative genes;
# not all features/genes are informative, some might just not differ very much between cells)
expression_matrix = transpose(
    vcat(
        hcat(rand(mvn_1, n_cells ÷ 2), rand(mvn_0, n_cells ÷ 2)),
        hcat(rand(mvn_0, n_cells ÷ 2), rand(mvn_0, n_cells ÷ 2)),
        hcat(rand(mvn_0, n_cells ÷ 2), rand(mvn_1, n_cells ÷ 2)),
    ),
)

df_exp = DataFrame(expression_matrix, :auto)
df_exp[!, :cell] = 1:n_cells

@vlplot(
    :rect,
    x = "cell:o",
    color = :value,
    encoding = {
        y = {field = "variable", type = "nominal", sort = "-x", axis = {title = "gene"}}
    }
)(
    DataFrames.stack(df_exp, 1:n_genes)
)
```

<<<<<<< HEAD
By design, we mannually divide the 60 cells into two groups. the first 3 gene features of the first 30 cells have mean 10, while those of the last 30 cells have mean 10.
These two groups of cells differ in the expression of genes.

To make these differences, we draw sample values from the $3 \times 3$ multivariate normal distribution (MND) with mean 10 to fill in the first and last 3 gene features;
for the remaining features, we draw their values from zero-mean MND.
We then use `hcat` and `vcat` to concatenate the columns and rows to make a $9 \times 60$ matrix, and then transpose it to form a $60 \times 9$ feature matrix, with rows the instance (cells) and columns the features (genes).
Finally we turn this matrix into a `DataFrame` type, and add an extra ID column `cell` to number the cells.
To visualize the $60 \times 10$ DataFrame, we use our custom-built function `vlplot()`.

Note that:

=======
By design, we mannually divide the 60 cells into two groups. the first 3 geme features of the first 30 cells have mean 10, while those of the last 30 cells have mean 10.
These two groups of cells differ in the expression of genes.

To make these differences, we draw sample values from the $3 \times 3$ multivariate normal distribution (MND) with mean 10 to fill in the first and last 3 geme features;
for the remaining features, we draw their values from zero-mean MND.
We then use `hcat` and `vcat` to concatenate the columns and rows to make a $9 \times 60$ matrix, and then transpose it to form a $60 \times 9$ feature matrix, with rows the instance (cells) and columns the features (gemes).
Finally we turn this matrix into a `DataFrame` type, and add an extra ID column `cell` to number the cells.
To visualize the $60 \times 10$ DataFrame, we use our custom-built function `vlplot()`.

Note that:

>>>>>>> 682b5076
 1. We have made distinct feature differences between these two groups of cells (it is fairly obvious from looking at the raw data), in practice and with large enough data sets, it is often impossible to spot the differences from the raw data alone.
 2. If you have some patience and compute resources you can increase the size of the dataset, or play around with the noise levels to make the problem increasingly harder.

#### Step 3: Create the pPCA model

```julia
@model function pPCA(x, ::Type{TV}=Array{Float64}) where {TV}
    # Dimensionality of the problem.
    N, D = size(x)

    # latent variable z
    z ~ filldist(Normal(), D, N)

    # side note for the curious
    # we use the more concise filldist syntax partly for compactness, but also for compatibility with other AD
    # backends, see the [Turing Performance Tipps](https://turing.ml/dev/docs/using-turing/performancetips)
    # w = TV{2}(undef, D, D)
    # for d in 1:D
    #  w[d, :] ~ MvNormal(ones(D))
    # end

    # weights/loadings W
    w ~ filldist(Normal(), D, D)

    # mean offset
    m ~ MvNormal(ones(D))
    mu = (w * z .+ m)'
    for d in 1:D
        x[:, d] ~ MvNormal(mu[:, d], ones(N))
    end
end;
```

```julia
@model function pPCA(x, k)
    # function pPCA(k::Int64, x::Type{TV}=Array{Float64}) where {TV}
    # retrieve the dimension of input matrix x.
    N, D = size(x)

    # latent variable z
    z ~ filldist(Normal(), k, N)

    # side note for the curious
    # we use the more concise filldist syntax partly for compactness, but also for compatibility with other AD
    # backends, see the [Turing Performance Tipps](https://turing.ml/dev/docs/using-turing/performancetips)
    # w = TV{2}(undef, D, D)
    # for d in 1:D
    #  w[d, :] ~ MvNormal(ones(D))
    # end

    # weights/loadings W
    w ~ filldist(Normal(), D, k)

    # mean offset
    m ~ MvNormal(ones(D))
    for d in 1:D
        mu_d = ((w * z)[d, :] .+ m[d]) # mu_d is an N x 1 vector representing the d-th feature values for all instances.
        x[:, d] ~ MvNormal(mu_d, ones(N))
    end
end;
```

<<<<<<< HEAD
Here we construct the multi-dispatched function `pPCA(Array)`.

The function accepts:
=======
The function `pPCA(Array)` is constructed using multi-dispatch.
The function accepts
>>>>>>> 682b5076

 1. an Array $x$ (with dimension no. of instances times no. of features) ;
 2. optionally: an integer $k$ which is the dimension of the latent space (the space the original feature matrix is projected onto)
    as input argument and defines the probabilistic model for p-PCA.
<<<<<<< HEAD

Specifically:

=======

Specifically:

>>>>>>> 682b5076
 1. it first extracts the dimension $D$ and number of instances $N$ of the input matrix;
 2. then draw $N$ samples of the latent variable $z$ with dimension $k$ from an MND;
 3. then draw samples of each entries of the projection matrix $w$ (with dimension $D \times k$), from a standard normal;
 4. then we assume uniform offset for each dimension $d \in D$, and draw samples from an MND for each dimension;
<<<<<<< HEAD
 5. Finally, we iterate through each dimension in $D$, and define an MND (sampling distribution, likelihood), assuming all instances in that dimension follow an MND with mean $w \times z + \mu_d$, for all instances in that dimension.

#### Step 4: Sampling-based inference of the pPCA model

Here we aim to perform MCMC sampling to infer the projection matrix $w_{D \times k}$, the latent variable matrix $z_{k \times N}$, and the offsets $\mu_{D \times 1}$.

We run the inference using the NUTS sampler, of which the chain length is set to be 500. By default, the NUTS sampler samples 1 chain.
You are free to try [different samplers](https://turing.ml/stable/docs/library/#samplers).

```julia
k = 2 # k is the dimension of the projected space, i.e. the number of principal components/axes of choice
ppca = pPCA(expression_matrix, k) # instantiate the probabilistic model
chain_ppca = sample(ppca, NUTS(0.65), 2000);
```

The sampling process takes about 7 mins on a 4-core x86_64 computer. The samples are saved in the Chains struc `chain_ppca`, whose shape can be checked:

```julia
size(chain_ppca)
```

The Chains struc `chain_ppca` also contains the sampling info such as rhat, ess, mean estimates, etc. You can print it to check these quantities.

#### Step 5: diagnostics and posterior predictive checks

Diagnostics of the inference results, i.e. convergence (r-hat), effective samples size (ess), acceptance rate, etc, can be performed using the `MCMCChain` package.
Here we plot the sample trajectories for 1 chain:

```julia
plot(chain_ppca[:, 1, :]; xlabel="iteration_no", ylabel="sample_value")
```

By looking at the chain values, we observe theat, the samples are clustered around a certain value (the MAP estimate), which indicates equilibrium (i.e. stationary distribution) has been achieved. If not, it could be due to improper sampling settings and maybe misspecified probabilistic model. Note that, there will some some warmi-up (burn-in) stage before achieving equilibrium, and the samples in the initial stage can be discarded.
=======
 5. Finally, we iterate through each dimension in $D$, and define an MND (sampling distribution, likelihood), assuming all instances in that dimension follow an MND with mean $w \times z + mu_d$, for all instances in that dimension.

#### Step 4: Sampling-based inference of the pPCA model

Here we aim to perform MCMC sampling to infer the projection matrix $w_{D \times k}$, the latent variable matrix $z_{k \times N}$, and the offsets $mu_{D \times 1}$.

We run the inference using the NUTS sampler, of which the chain length is set to be 500. By default, the NUTS sampler samples 1 chain.
You are free to try [different samplers](https://turing.ml/stable/docs/library/#samplers).

```julia
k = 2 # k is the dimension of the projected space, i.e. the number of principal components/axes of choice
ppca = pPCA(expression_matrix, k) # instantiate the probabilistic model
chain_ppca = sample(ppca, NUTS(), 500);
```

The sampling process takes about 7 mins. The samples are saved in the Chains struc `chain_ppca`, whose shape can be checked:

```julia
size(chain_ppca)
```

The Chains struc `chain_ppca` also contains the sampling info such as rhat, ess, mean estimates, etc. You can print it to check these quantities.

#### Step 5: diagnostics and posterior predictive checks

Diagnostics of the inference results, i.e. convergence (r-hat), effective samples size (ess), acceptance rate, etc, can be performed using the `MCMCChain` package.
Here we plot the sample trajectories for 1 chain:

```julia
plot(chain_ppca[:, 1, :]; xlabel="iteration_no", ylabel="sample_value")
```

We observe that, the samples are not clustered around a certain value, which indicates equilibrium may not achieve. This could be associated with the probabilistic model and the sampling settings used.
>>>>>>> 682b5076

Posterior predictive check. We reconstruct the input data from our parameter estimates, using the posterior mean as parameter estimates.
We first retrieve the samples for the projection matrix `w` from `chain_ppca`. This can be done using the Julia `group(chain, parameter name)` function.
Then we calculate the mean value for each element in $w$, averaging over the whole chain of samples.

> You can check that, the operation `group(chain_ppca, :w)` returns a chain with sahape $500 \times 18 \times 1$ (there are $2 \times 9$ elements in the projection matrix $w$), as expected.
> The operation `mean(group(chain_ppca, :w))` gives an array with shape (18,2) - the first column is the parameter name, and the second column its mean estimate.
> Then the vector of mean values is re-shaped into the original shape of $w$.
> We repeat this for $z$ and $mu$ to calculate their mean estimates over the whole chain.
> Finally, we obtain the predictions $x=w \times z + \mu_j$ where $\mu_j$ is specific to each original dimension $d \in D$.
<<<<<<< HEAD
> The predictions for $x$, produced using the mean estimates of $w$, $z$ and $\mu$ are then visualised.
=======
> The predictions for $x$, produced using the mean estimates of $w$, $z$ and $mu$ are then visualised.
>>>>>>> 682b5076

```julia
# Extract parameter estimates for predicting x - mean of posterior
w = reshape(mean(group(chain_ppca, :w))[:, 2], (n_genes, k))
z = permutedims(reshape(mean(group(chain_ppca, :z))[:, 2], (k, n_cells)))'
mu = mean(group(chain_ppca, :m))[:, 2]

X = w * z .+ mu

df_rec = DataFrame(X', :auto)
df_rec[!, :cell] = 1:n_cells

@vlplot(
    :rect,
    x = "cell:o",
    color = :value,
    encoding = {
        y = {field = "variable", type = "nominal", sort = "-x", axis = {title = "gene"}}
    }
)(
    DataFrames.stack(df_rec, 1:n_genes)
)
```

<<<<<<< HEAD
We observe that, the recovered (posterior mean predicted) $\hat{x}$ values align with the original $x$ values - particularly the same pattern in the first and last 3 gene features are captured, which implies the inference and p-PCA decomposition are successful.
This is satisfying as we have just projected the original 9-dimensional space onto a 2-dimensional space - some info has been cut off in the projection process, but we haven't lost any important info, e.g. the key differences between the two groups.
The is the desirable property of PCA: it picks up the principal axes along which most of the (original) data data variations cluster, and remove those less relevant.
If we choose the reduced space dimension $k$ to be exactly $D$, we would recover exactly the same input matrix $x$, as the new (projected) space contains the same information as the input space as long as we keep all the dimensions.

Now we have represented the original high-dimensional data in two dimensions, without lossing the key information about the two groups of cells in the input data.
Finally, the benefits of performing PCA is to analyse and visualise the dimension-reduced data in the projected, low-dimensional space.

=======
We observe that, the recovered (posterior mean predicted) $\hat{x}$ values align with the original $x$ values - particularly the same pattern in the first and last 3 geme features are captured, which implies the inference is successful.
This is satisfying as we have just projected the original 9-dimensional space onto a 2-dimensional space - some info has been cut off in the projection process, but we haven't lost any important info, e.g. the key difference between the two groups.
The is the desirable property of PCA: it picks up the principal axes along which most of the (original) data data variations cluster, and remove those less relevant.
If we choose the reduced space dimension $k$ to be exactly $D$, we would recover exactly the same input matrix $x$, as the new (projected) space contains the same information as the input space as long as we keep all the dimensions.

Now we have represented the original high-dimensional data in two dimensions, without lossing the key information about the two groups of cells in the input data.
Finally, the benefits of performing PCA is to analyse and visualise the dimension-reduced data in the projected, low-dimensional space.

>>>>>>> 682b5076
We can also check the average magnitudes of the gap between $\hat{x}$ and $x$:

```julia
let
    diff_matrix = X' - expression_matrix
    @assert abs(mean(diff_matrix[:, 4])) < 0.5
    @assert abs(mean(diff_matrix[:, 5])) < 0.5
    @assert abs(mean(diff_matrix[:, 6])) < 0.5
end
```

Finally, we save the projected results $z$ as a DataFrame, rename the columns and add an extra column for numbering cells.

```julia
df_pca = DataFrame(z', :auto)
rename!(df_pca, Symbol.(["z" * string(i) for i in collect(1:k)]))
df_pca[!, :cell] = 1:n_cells

@vlplot(:rect, "cell:o", "variable:o", color = :value)(DataFrames.stack(df_pca, 1:k))
scatter(df_pca[:, :z1], df_pca[:, :z2]; xlabel="z1", ylabel="z2")

df_pca[!, :type] = repeat([1, 2]; inner=n_cells ÷ 2)
@vlplot(:point, x = :z1, y = :z2, color = "type:n")(df_pca)
```

We see the two groups are well separated in this 2-D space. As an unsupervised learning method, performing PCA on this dataset gives membership for each cell instance.
Another way to put it, 2 dimensions is enough to display the main structure of the data.

#### Further extension: automatic choice of the number of principal components with ARD

A direct question arises from above practice is: how many principal components do we want to keep in order to sufficiently represent the latent structure in the data?
This is a very central question for all latent factor models, i.e. how many dimensions are needed to represent that data in the latent space.
In the case of PCA, there exist a lot of heuristics to make that choice. For example, We can tune the number of principal components using empirical methods such as cross-validation based some criteria such as MSE between the posterior predicted $\hat{x}$ and $x$ or the percentage of variation explained [3].

<<<<<<< HEAD
For p-PCA, this can be done in an elegant and principled way, using a technique called *Automatic Relevance Determination*(ARD).
=======
For p-PCA, this can be done in an elegant and principled way, suing a technique called *Automatic Relevance Determination*(ARD).
>>>>>>> 682b5076
ARD can help pick the correct number of principal directions by regularizing the solution space using a parameterized, data-dependent prior distribution that effectively prunes away redundant or superfluous features [4].
Essentially, we are using a specific prior over the factor loadings $w$ that allows us to prune away dimensions in the latent space. The prior is determined by a precision hyperparameter $\alpha$. Here, smaller values of $\alpha$ correspond to more important components.
You can find more details about this in e.g. [5].

```julia
@model function pPCA_ARD(x, ::Type{TV}=Array{Float64}) where {TV}
    # retrieve the dimension of input matrix x.
    N, D = size(x)

    # latent variable z
    z ~ filldist(Normal(), D, N)

    # Determine the number of loadings, i.e. number of columns of w, with Automatic Relevance Determination
    alpha ~ filldist(Gamma(1.0, 1.0), D)
    w ~ filldist(MvNormal(zeros(D), 1.0 ./ sqrt.(alpha)), D)

    mu = (w' * z)'

    tau ~ Gamma(1.0, 1.0)
    for d in 1:D
        x[:, d] ~ MvNormal(mu[:, d], 1.0 / sqrt(tau))
    end
end;
```

Instead of drawing samples of each entry in $w$ from a standard normal, this time we repeatedly draw $D$ samples from the D-dimensional MND, forming a $D \times D$ matrix $w$.
This matrix is a function of $\alpha$ as the samples are drawn from the MND parameterized by $\alpha$.
We also introduce a hyper-parameter $tau$ which is the precision in the sampling distribution.

We instantiate the model and ask Turing to sample from it using NUTS sampler. The sample trajectories of $\alpha$ is plotted using the `plot` function from the packge `StatsPlots`.

```julia
ppca_ARD = pPCA_ARD(expression_matrix) # instantiate the probabilistic model
chain_ppcaARD = sample(ppca_ARD, NUTS(), 500)

StatsPlots.plot(group(chain_ppcaARD, :alpha))
```

Again, we do some inference diagnostics. Here we look at the convergence of the chains for the $\alpha$ parameter. This parameter determines the relevance of individual components.
We see that the chains have converged and the posterior of the alpha parameters is centered around much smaller values in two instances.
In the following, we will use the mean of the small values to select the *relevant* dimensions (remember that, smaller values of $\alpha$ correspond to more important components.).
We can clearly see from the values of $\alpha$ that there should be two dimensions (corresponding to $\bar{\alpha}_3=\bar{\alpha}_5≈0.05$) for this dataset.

```julia
# Extract parameter mean estimates of the posterior
w = permutedims(reshape(mean(group(chain_ppcaARD, :w))[:, 2], (n_genes, n_genes)))
z = permutedims(reshape(mean(group(chain_ppcaARD, :z))[:, 2], (n_genes, n_cells)))'
α = mean(group(chain_ppcaARD, :alpha))[:, 2]
plot(α; label="alpha")
```

<<<<<<< HEAD
We can inspect alpha to see which elements are small (i.e. high relevance). To do this, we first sort $\alpha$ using `sortperm()` (in ascending order by default), and record the indices of the first two smallest values (among the $D=9$ $\alpha$ values).
After picking the desired principal directions, we extract the corresponding subset loading vectors from $\mathbf{W}$, and the corresponding dimensions of $\mathbf{z}$.
We obtain a posterior predicted matrix $\mathbf{X} \in \mathbb{R}^{2 \times 60}$ as the product of the two sub-matrices, and compare the recovered info with the original matrix.
=======
We can inspect alpha to see which elements are small (i.e. high relevance). To do this, we first sort $\alpha$ using `sortperm()` (in ascending order by default), and record the indices of the first two smallest values (among the $D=9$ $alpha$ values).
After picking the desired principal directions, we extract the corresponding subset loading vectors from $\mathbf{W}$, and the corresponding dimensions of $\mathbf{z}$.
We obtain a posterior predicted matrix $\matrhbf{X} \in \mathbb{R}^{2 \times 60}$ as the product of the two sub-matrices, and compare the recovered info with the original matrix.
>>>>>>> 682b5076

```julia
alpha_indices = sortperm(α)[1:2]
k = size(alpha_indices)[1]
X_rec = w[:, alpha_indices] * z[alpha_indices, :] # extract the loading vectors in w and the corresponding 

df_rec = DataFrame(X_rec', :auto)
df_rec[!, :cell] = 1:n_cells

@vlplot(
    :rect,
    x = "cell:o",
    color = :value,
    encoding = {
        y = {field = "variable", type = "nominal", sort = "-x", axis = {title = "gene"}}
    }
)(
    DataFrames.stack(df_rec, 1:n_genes)
)
```

We observe that, the data in the original space is recovered with key information, the distinct feature values in the first and last three genes for the two cell groups, are preserved.
We can also examine the data in the reduced space, i.e. the selected components (rows) in $z$.

```julia
df_pro = DataFrame(z[alpha_indices, :]', :auto)
rename!(df_pro, Symbol.(["z" * string(i) for i in collect(1:k)]))
df_pro[!, :cell] = 1:n_cells

df_pro[!, :type] = repeat([1, 2]; inner=n_cells ÷ 2)
scatter(
    df_pro[:, 1], df_pro[:, 2]; xlabel="z1", ylabel="z2", color=df_pro[:, "type"], label=""
)
```

<<<<<<< HEAD
This plot is very similar to the low-dimensional plot above, with the *relevant* dimensions chosen based on the values of $\alpha$ via ARD. When you are in doubt about the number of dimensions to project onto, ARD might provide an answer to that question.

## The IRIS example.
=======
```
This plot is very similar to the low-dimensional plot above, with the *relevant* dimensions chosen based on the values of $\alpha$ via ARD. When you are in doubt about the number of dimensions to project onto, ARD might provide an answer to that question.
>>>>>>> 682b5076

## Final comments.

p-PCA is a linear map which linearly transforms the data between the original and projected spaces.
It can also thought as a matrix factorisation method, in which $\mathbf{X}=(\mathbf{W} \times \mathbf{Z})^T$. The projection matrix can be understood as a new basis in the projected space, and $\mathbf{Z}$ are the new coordinates.

References:
1. Gilbert Strang, <Introduction to Linear Algebra>, 5th Ed., Wellesley-Cambridge Press, 2016
2. Probabilistic PCA by TensorFlow, https://www.tensorflow.org/probability/examples/Probabilistic_PCA
3. Gareth M. James, Daniela Witten, Trevor Hastie, Robert Tibshirani, <An Introduction to Statistical Learning>, Springer, 2013.
4. David Wipf, Srikantan Nagarajan, A New View of Automatic Relevance Determination, NIPS 2007.
5. Christopher Bishop, <Pattern Recognition and Machine Learning>, Springer, 2006.<|MERGE_RESOLUTION|>--- conflicted
+++ resolved
@@ -5,7 +5,6 @@
   error : false
 ---
 
-<<<<<<< HEAD
 ## Overview of PCA
 
 Principal component analysis (PCA) is a fundamental technique to analyse and visualise data. It is an unsupervised learning method mainly used for dimensionality reduction.
@@ -42,66 +41,19 @@
 
 ## The gene expression example
 
-=======
-# Overview of PCA
-
-Principal component analysis (PCA) is a fundamental technique to analyse and visualise data. <span style="color:green">It is an unsupervised learning method mainly used for dimensionality reduction. </span>.
-
-For example, we have a feature matrix $\mathbf{A} \in \mathbb{R}^{m \times n}$, and we would like to extract $d$ principal components which captures most of the information from the matrix but reside in low dimensions (i.e. $d<n$). The aim is to  understand $\mathbf{A}$ through a lower dimensional subspace (e.g. two-dimensional subspace where visualisation is convenient) spanned by the principal components. Geometrically, [singular value decomposition (SVD)](https://en.wikipedia.org/wiki/Singular_value_decomposition) decomposes the action of $\mathbf{A}$ into rotation-scaling-rotation.
-
-In order to do this, we need to find the principal directions where most of the variations of $\mathbf{A}$ aligns. This is can be achieved by decomposing $\mathbf{A}$. Traditionally, this is implemented via SVD which provides a robust and accurate computational framework for decomposing feature matrix, particularly for large datasets(see an illustration [here](https://intoli.com/blog/pca-and-svd/)):
-
-$$
-\mathbf{A} \in \mathbb{R}^{m \times n} =  \mathbf{U} \in \mathbb{R}^{m \times r} \boldsymbol{\Sigma} \in \mathbb{R}^{r \times r}  \mathbf{V}^T \in \mathbb{R}^{r \times n}
-$$
-
-where $\Sigma_{d \times d}$ contains only $r$ (where $r<=min(m,n)$ is the rank of $A$) non-zero singular values. If we pad $\Sigma$ with zeros and add arbitrary orthonormal columns to $U$ and $V$, we obtain the more compact  orm [1]:
-
-$$
-A_{m \times n} =  U_{m \times m} \Sigma_{m \times n}  V_{n \times n}^T
-$$
-
-where $U$ and $V$ are unitary matrices (i.e. with orthonormal columns). Such decomposition always exists for any complex matrix. columns of $V$ are the principal directions/axes. Percentage of variations explained can be calculated using the ratios of singular values.
-
-Here we take a probabilistic perspective. For more details and a mathematical derivation, we recommend Bishop's textbook (Christopher M. Bishop, Pattern Recognition and Machine Learning, 2006). The idea of proabilistic PCA is to find a latent variable $z$ that can be used to describe the hidden structure in a dataset.
-
-# The model [2]
-
-Consider a data set $X={x_i}$  with $i=1,2,...,m$ data points, where each data point $x_i$ is n-dimensional (i.e. $x_i \in \mathematical{R}^n$). We aim to represent the original $n$ dimensional vector using a lower dimensional a latent variable $z_i \in \mathcal(R)^k$.
-
-We first assume that each latent variable is normally distributed:
-$$
-z_i \sim \mathcal{N}(0, I)
-$$
-and the corresponding data point is generated via projection
-$$
-x_i | z_i = \mathcal{N}(x_i | W z_i + \mu, \sigma^2 I)
-$$
-where the projection matrix $W_{n \times k}$ are the principal axes. We are interested in inferring $W$, $\mu$ and $\sigma$.
-
-Classical PCA is the specific case of probabilistic PCA when the covariance of the noise becomes infinitesimally small, i.e. $\sigma^2 → 0$. Probabilistic PCA generalizes classical PCA, this can be seen by marginalizing out the the latent variable.
-
-## The geme expression example
-
->>>>>>> 682b5076
 In the first example, we illustrate:
 
   - how to specify the probabilistic model and
   - how to perferform inference on $W$, $\mu$ and $\sigma$ using MCMC.
 
-<<<<<<< HEAD
 We use simulated gemnome data to demonstrate these. The simulation is inspired by biological measurement of
 expression of genes in cells, and each cell is characterized by different gene features. While the human genome is (mostly) identical between all the cells in the body, there exist interesting differences in gene expression in different human tissues and disease conditions.
-=======
-We use synthetic, simulated gemnome data to demonstrate these. The simulation is inspired by biological measurement of
-expression of genes in cells, for simplicity, there are two variables: cells and genes. While the human genome is (mostly) identical between all the cells in the body, there exist interesting differences in gene expression in different human tissues and disease conditions.
->>>>>>> 682b5076
+
 One way to investigate certain diseases is to look at differences in gene expression in cells from patients and healthy controls (usually from the same tissue).
 
 Usually, we can assume that the changes in gene expression only affect a subset of all genes (and these can be linked to diseases in some way).
 One of the challenges for this kind of data is to explore the underlying structure, e.g. to make the connection between a certain state (healthy/disease) and gene expression.
 This becomes difficult when the dimensions is very large (up to 20000 genes across 1000s of cells). So in order to find structure in this data, it is useful to project the data into a lower dimensional space.
-<<<<<<< HEAD
 
 Regardless of the biological background, the more abstract problem formulation is to project the data living in high-dimensional space onto a representation in lower-dimensional space where most of the variation is concentrated in the first few dimensions.
 We use PCA to explore underlying structure or pattern which may not necessarily be obvious from looking at the raw data itself.
@@ -109,15 +61,6 @@
 #### Step 1: configuration of dependencies
 
 First, we import the dependencies used.
-=======
-
-Regardless of the biological background, the more abstract problem formulation is to project the data living in high-dimensional space onto a representation in lower-dimensional space where most of the variation is concentrated in the first few dimensions.
-We use PCA to explore underlying structure or pattern which may not necessarily be obvious from looking at the raw data itself.
-
-#### Step 1: configuration of dependencies
-
-First, we define the dependencies used.
->>>>>>> 682b5076
 
 ```julia
 using Turing
@@ -134,30 +77,17 @@
 Random.seed!(1789);
 ```
 
-<<<<<<< HEAD
 All packages used across examples are placed here. You can install packages via `Using Pkg; Pkg.add("package_name")`.
-=======
-All packages used across examples are placed here. You can install packages via `Using Pkg; Pkg.add(package_name)`.
->>>>>>> 682b5076
 
 Package usages:
 
 > We use `DataFrames` for instantiating matrices, `LinearAlgebra` to perform matrix operations;
-<<<<<<< HEAD
 > `Turing` for model specification and MCMC sampling;
 > `VegaLite` and `StatsPlots` for visualising the resutls.
 > Further, in a later example, we retrieve the *Iris* dataset from `RDatasets`.
 > As all examples involve the sampling, for reproducity purpose, we set fixed seed using the `Random` package.
 
 #### Step 2: Data generation
-=======
-> `Turing` for model specification and sampling;
-> `VegaLite` and `StatsPlots` for ploting the resutls.
-> Further, in a later example, we retieeve the *Iris* dataset from `RDatasets`.
-> As all examples involve the sampling, for reproducity purpose, we set fixed seed using the `Random` library.
-
-#### Step 2: Synthetic data generation
->>>>>>> 682b5076
 
 Here, we simulate the biological gene expression problem described earlier.
 We simulate 60 cells, each cell has 9 gene features.
@@ -198,7 +128,6 @@
 )
 ```
 
-<<<<<<< HEAD
 By design, we mannually divide the 60 cells into two groups. the first 3 gene features of the first 30 cells have mean 10, while those of the last 30 cells have mean 10.
 These two groups of cells differ in the expression of genes.
 
@@ -210,19 +139,6 @@
 
 Note that:
 
-=======
-By design, we mannually divide the 60 cells into two groups. the first 3 geme features of the first 30 cells have mean 10, while those of the last 30 cells have mean 10.
-These two groups of cells differ in the expression of genes.
-
-To make these differences, we draw sample values from the $3 \times 3$ multivariate normal distribution (MND) with mean 10 to fill in the first and last 3 geme features;
-for the remaining features, we draw their values from zero-mean MND.
-We then use `hcat` and `vcat` to concatenate the columns and rows to make a $9 \times 60$ matrix, and then transpose it to form a $60 \times 9$ feature matrix, with rows the instance (cells) and columns the features (gemes).
-Finally we turn this matrix into a `DataFrame` type, and add an extra ID column `cell` to number the cells.
-To visualize the $60 \times 10$ DataFrame, we use our custom-built function `vlplot()`.
-
-Note that:
-
->>>>>>> 682b5076
  1. We have made distinct feature differences between these two groups of cells (it is fairly obvious from looking at the raw data), in practice and with large enough data sets, it is often impossible to spot the differences from the raw data alone.
  2. If you have some patience and compute resources you can increase the size of the dataset, or play around with the noise levels to make the problem increasingly harder.
 
@@ -285,32 +201,20 @@
 end;
 ```
 
-<<<<<<< HEAD
 Here we construct the multi-dispatched function `pPCA(Array)`.
 
 The function accepts:
-=======
-The function `pPCA(Array)` is constructed using multi-dispatch.
-The function accepts
->>>>>>> 682b5076
 
  1. an Array $x$ (with dimension no. of instances times no. of features) ;
  2. optionally: an integer $k$ which is the dimension of the latent space (the space the original feature matrix is projected onto)
     as input argument and defines the probabilistic model for p-PCA.
-<<<<<<< HEAD
 
 Specifically:
 
-=======
-
-Specifically:
-
->>>>>>> 682b5076
  1. it first extracts the dimension $D$ and number of instances $N$ of the input matrix;
  2. then draw $N$ samples of the latent variable $z$ with dimension $k$ from an MND;
  3. then draw samples of each entries of the projection matrix $w$ (with dimension $D \times k$), from a standard normal;
  4. then we assume uniform offset for each dimension $d \in D$, and draw samples from an MND for each dimension;
-<<<<<<< HEAD
  5. Finally, we iterate through each dimension in $D$, and define an MND (sampling distribution, likelihood), assuming all instances in that dimension follow an MND with mean $w \times z + \mu_d$, for all instances in that dimension.
 
 #### Step 4: Sampling-based inference of the pPCA model
@@ -344,41 +248,6 @@
 ```
 
 By looking at the chain values, we observe theat, the samples are clustered around a certain value (the MAP estimate), which indicates equilibrium (i.e. stationary distribution) has been achieved. If not, it could be due to improper sampling settings and maybe misspecified probabilistic model. Note that, there will some some warmi-up (burn-in) stage before achieving equilibrium, and the samples in the initial stage can be discarded.
-=======
- 5. Finally, we iterate through each dimension in $D$, and define an MND (sampling distribution, likelihood), assuming all instances in that dimension follow an MND with mean $w \times z + mu_d$, for all instances in that dimension.
-
-#### Step 4: Sampling-based inference of the pPCA model
-
-Here we aim to perform MCMC sampling to infer the projection matrix $w_{D \times k}$, the latent variable matrix $z_{k \times N}$, and the offsets $mu_{D \times 1}$.
-
-We run the inference using the NUTS sampler, of which the chain length is set to be 500. By default, the NUTS sampler samples 1 chain.
-You are free to try [different samplers](https://turing.ml/stable/docs/library/#samplers).
-
-```julia
-k = 2 # k is the dimension of the projected space, i.e. the number of principal components/axes of choice
-ppca = pPCA(expression_matrix, k) # instantiate the probabilistic model
-chain_ppca = sample(ppca, NUTS(), 500);
-```
-
-The sampling process takes about 7 mins. The samples are saved in the Chains struc `chain_ppca`, whose shape can be checked:
-
-```julia
-size(chain_ppca)
-```
-
-The Chains struc `chain_ppca` also contains the sampling info such as rhat, ess, mean estimates, etc. You can print it to check these quantities.
-
-#### Step 5: diagnostics and posterior predictive checks
-
-Diagnostics of the inference results, i.e. convergence (r-hat), effective samples size (ess), acceptance rate, etc, can be performed using the `MCMCChain` package.
-Here we plot the sample trajectories for 1 chain:
-
-```julia
-plot(chain_ppca[:, 1, :]; xlabel="iteration_no", ylabel="sample_value")
-```
-
-We observe that, the samples are not clustered around a certain value, which indicates equilibrium may not achieve. This could be associated with the probabilistic model and the sampling settings used.
->>>>>>> 682b5076
 
 Posterior predictive check. We reconstruct the input data from our parameter estimates, using the posterior mean as parameter estimates.
 We first retrieve the samples for the projection matrix `w` from `chain_ppca`. This can be done using the Julia `group(chain, parameter name)` function.
@@ -389,11 +258,7 @@
 > Then the vector of mean values is re-shaped into the original shape of $w$.
 > We repeat this for $z$ and $mu$ to calculate their mean estimates over the whole chain.
 > Finally, we obtain the predictions $x=w \times z + \mu_j$ where $\mu_j$ is specific to each original dimension $d \in D$.
-<<<<<<< HEAD
 > The predictions for $x$, produced using the mean estimates of $w$, $z$ and $\mu$ are then visualised.
-=======
-> The predictions for $x$, produced using the mean estimates of $w$, $z$ and $mu$ are then visualised.
->>>>>>> 682b5076
 
 ```julia
 # Extract parameter estimates for predicting x - mean of posterior
@@ -418,7 +283,6 @@
 )
 ```
 
-<<<<<<< HEAD
 We observe that, the recovered (posterior mean predicted) $\hat{x}$ values align with the original $x$ values - particularly the same pattern in the first and last 3 gene features are captured, which implies the inference and p-PCA decomposition are successful.
 This is satisfying as we have just projected the original 9-dimensional space onto a 2-dimensional space - some info has been cut off in the projection process, but we haven't lost any important info, e.g. the key differences between the two groups.
 The is the desirable property of PCA: it picks up the principal axes along which most of the (original) data data variations cluster, and remove those less relevant.
@@ -427,16 +291,6 @@
 Now we have represented the original high-dimensional data in two dimensions, without lossing the key information about the two groups of cells in the input data.
 Finally, the benefits of performing PCA is to analyse and visualise the dimension-reduced data in the projected, low-dimensional space.
 
-=======
-We observe that, the recovered (posterior mean predicted) $\hat{x}$ values align with the original $x$ values - particularly the same pattern in the first and last 3 geme features are captured, which implies the inference is successful.
-This is satisfying as we have just projected the original 9-dimensional space onto a 2-dimensional space - some info has been cut off in the projection process, but we haven't lost any important info, e.g. the key difference between the two groups.
-The is the desirable property of PCA: it picks up the principal axes along which most of the (original) data data variations cluster, and remove those less relevant.
-If we choose the reduced space dimension $k$ to be exactly $D$, we would recover exactly the same input matrix $x$, as the new (projected) space contains the same information as the input space as long as we keep all the dimensions.
-
-Now we have represented the original high-dimensional data in two dimensions, without lossing the key information about the two groups of cells in the input data.
-Finally, the benefits of performing PCA is to analyse and visualise the dimension-reduced data in the projected, low-dimensional space.
-
->>>>>>> 682b5076
 We can also check the average magnitudes of the gap between $\hat{x}$ and $x$:
 
 ```julia
@@ -471,11 +325,8 @@
 This is a very central question for all latent factor models, i.e. how many dimensions are needed to represent that data in the latent space.
 In the case of PCA, there exist a lot of heuristics to make that choice. For example, We can tune the number of principal components using empirical methods such as cross-validation based some criteria such as MSE between the posterior predicted $\hat{x}$ and $x$ or the percentage of variation explained [3].
 
-<<<<<<< HEAD
 For p-PCA, this can be done in an elegant and principled way, using a technique called *Automatic Relevance Determination*(ARD).
-=======
-For p-PCA, this can be done in an elegant and principled way, suing a technique called *Automatic Relevance Determination*(ARD).
->>>>>>> 682b5076
+
 ARD can help pick the correct number of principal directions by regularizing the solution space using a parameterized, data-dependent prior distribution that effectively prunes away redundant or superfluous features [4].
 Essentially, we are using a specific prior over the factor loadings $w$ that allows us to prune away dimensions in the latent space. The prior is determined by a precision hyperparameter $\alpha$. Here, smaller values of $\alpha$ correspond to more important components.
 You can find more details about this in e.g. [5].
@@ -527,15 +378,9 @@
 plot(α; label="alpha")
 ```
 
-<<<<<<< HEAD
 We can inspect alpha to see which elements are small (i.e. high relevance). To do this, we first sort $\alpha$ using `sortperm()` (in ascending order by default), and record the indices of the first two smallest values (among the $D=9$ $\alpha$ values).
 After picking the desired principal directions, we extract the corresponding subset loading vectors from $\mathbf{W}$, and the corresponding dimensions of $\mathbf{z}$.
 We obtain a posterior predicted matrix $\mathbf{X} \in \mathbb{R}^{2 \times 60}$ as the product of the two sub-matrices, and compare the recovered info with the original matrix.
-=======
-We can inspect alpha to see which elements are small (i.e. high relevance). To do this, we first sort $\alpha$ using `sortperm()` (in ascending order by default), and record the indices of the first two smallest values (among the $D=9$ $alpha$ values).
-After picking the desired principal directions, we extract the corresponding subset loading vectors from $\mathbf{W}$, and the corresponding dimensions of $\mathbf{z}$.
-We obtain a posterior predicted matrix $\matrhbf{X} \in \mathbb{R}^{2 \times 60}$ as the product of the two sub-matrices, and compare the recovered info with the original matrix.
->>>>>>> 682b5076
 
 ```julia
 alpha_indices = sortperm(α)[1:2]
@@ -571,14 +416,9 @@
 )
 ```
 
-<<<<<<< HEAD
 This plot is very similar to the low-dimensional plot above, with the *relevant* dimensions chosen based on the values of $\alpha$ via ARD. When you are in doubt about the number of dimensions to project onto, ARD might provide an answer to that question.
 
 ## The IRIS example.
-=======
-```
-This plot is very similar to the low-dimensional plot above, with the *relevant* dimensions chosen based on the values of $\alpha$ via ARD. When you are in doubt about the number of dimensions to project onto, ARD might provide an answer to that question.
->>>>>>> 682b5076
 
 ## Final comments.
 
